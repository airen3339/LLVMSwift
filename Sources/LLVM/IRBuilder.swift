--- conflicted
+++ resolved
@@ -1349,8 +1349,6 @@
     return Alias(llvm: LLVMAddAlias(module.llvm, type.asLLVM(), aliasee.asLLVM(), name))
   }
 
-<<<<<<< HEAD
-
   /// Adds the provided metadata value to the operands of a named metadata node
   /// at module level. If the named metadata node does not exist, then it will
   /// create a named metadata node with the provided value.
@@ -1374,8 +1372,6 @@
     }
   }
   
-=======
->>>>>>> eb374112
   deinit {
     LLVMDisposeBuilder(llvm)
   }
